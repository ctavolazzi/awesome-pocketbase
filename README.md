--- conflicted
+++ resolved
@@ -8,11 +8,6 @@
 
 This repository ships with an offline-friendly walkthrough that “shows” the list, connectivity probe, and contributor docs without extra tooling. Launch it by serving the repo locally (for example, `python -m http.server 8000`) and then opening [`docs/viewer.html`](./docs/viewer.html) in your browser. The demo caches the README render, connectivity probe history, and document previews so it remains usable even when the npm tooling cannot reach the public registry. Use the built-in “Refresh all data” and “Clear saved data” controls to rerun the probe, regenerate metrics, or wipe cached previews before presenting the walkthrough.
 
-<<<<<<< HEAD
-For context on how the viewer works, who it serves, and the development history behind the MVP, read the consolidated [Awesome PocketBase Demo Hub dossier](./docs/PROJECT_DOSSIER.md).
-
-=======
->>>>>>> f32ba138
 ## Contents
 
 - [Official Packages](#official-packages)
